<br /><br />
<p align="center">
<a href="https://www.middlewarehq.com/"><img src="media_files/logo.png" alt="Middleware Logo" width=300px></a>
</p>

<p align="center"><b>Open-source engineering management that unlocks developer potential</b></p>

<p align="center">
<a href="https://github.com/middlewarehq/middleware/actions/workflows/build.yml"><img alt="continuous integration" src="https://img.shields.io/github/actions/workflow/status/middlewarehq/middleware/build.yml?branch=main&label=build&style=for-the-badge"></a>
<a href="https://github.com/middlewarehq/middleware/graphs/commit-activity"><img alt="Commit activity per month" src="https://img.shields.io/github/commit-activity/m/middlewarehq/middleware?style=for-the-badge" /></a>
<a href="https://github.com/middlewarehq/middleware/graphs/contributors"><img alt="contributors" src="https://img.shields.io/github/contributors-anon/middlewarehq/middleware?color=yellow&style=for-the-badge" /></a>
<br/>
<a href="https://opensource.org/licenses/Apache-2.0"><img src="https://img.shields.io/badge/apache%202.0-purple.svg?style=for-the-badge&label=license" alt="license" /></a>
<img src="https://img.shields.io/github/stars/middlewarehq/middleware?style=for-the-badge" alt="Stars" />
</p>

![Banner](media_files/banner.png)


## Introduction
**Middleware** is an open-source tool designed to help engineering leaders measure and analyze the effectiveness of their teams using the DORA (DevOps Research and Assessment) metrics. The DORA metrics are a set of four key values that provide insights into software delivery performance and operational efficiency. 

They are:
- **Deployment Frequency**: The frequency of code deployments to production or an operational environment.
- **Lead Time for Changes**: The time it takes for a commit to make it into production.
- **Mean Time to Restore**: The time it takes to restore service after an incident or failure.
- **Change Failure Rate**: The percentage of deployments that result in failures or require remediation.

**Table of Contents**

- [Middleware - Open Source](#introduction)
  - [Features](#-features)
  - [Quick Start](#-quick-start)
    - [Installing Middleware](#-installing-middleware)
    - [Troubleshooting](#%EF%B8%8F-troubleshooting)
  - [Developer Setup](#-developer-setup)
    - [Using Gitpod](#%EF%B8%8F-using-gitpod)
    - [Using Docker](#-using-docker)
    - [Manual Setup](#%EF%B8%8F-manual-setup)
  - [Usage](#-usage)
<<<<<<< HEAD
  - [Roadmap](#%EF%B8%8F-roadmap)
  - [Contributing guidelines](#-contributing-guidelines)
  - [Security guidelines and disclosure](#-security-guidelines-and-disclosure)
=======
  - [Contributing guidelines](#%EF%B8%8F-contributing-guidelines)
  - [Security guidelines](#%EF%B8%8F-security-guidelines)
>>>>>>> bff5d276
  - [License](#license)

# 🚀 Features

- Integration with various CI/CD tools
- Automated collection and analysis of DORA metrics
- Visualization of key performance indicators
- Customizable reports and dashboards
- Integration with popular project management platforms

# ✨ Quick Start

## ⭐ Installing Middleware
* Ensure that you have [docker](https://www.docker.com/products/docker-desktop/) installed and running.

* Open the terminal and run the following command:

  ```bash
  docker run --name middleware \
             -p 3333:3333 \
             -v middleware_postgres_data:/var/lib/postgresql/data \
             -v middleware_keys:/app/keys \
             -d middlewareeng/middleware:latest
  ```

- Wait for sometime for the services to be up.

- The app shall be available on your host at http://localhost:3333.

## 🛠️ Troubleshooting
1. In case you want to stop the container, run the following command:

   ```bash
   docker stop middleware
   ```

2. In order to fetch latest version from remote and then starting the system, use following command:
   ```bash
   docker pull middlewareeng/middleware:latest
   docker rm -f middleware || true
   docker run --name middleware \
              -p 3333:3333 \
              -v middleware_postgres_data:/var/lib/postgresql/data \
              -v middleware_keys:/app/keys \
              -d middlewareeng/middleware:latest
   ```

3. If you see an error like: `Conflict. The container name "/middleware" is already in use by container`. \
   Then run following command before running the container again:
   ```bash
   docker rm -f middleware
   ```


# 👩‍💻 Developer Setup

## ☁️ Using GitPod

Gitpod enables development on remote machines and helps you get started with Middleware if your machine does not support running the project locally. 

If you want to run the project locally you can [setup using docker](#-using-docker) or [setup everything manually](#-manual-setup). 

1. Click the button below to open this project in Gitpod.

2. This will open a fully configured workspace in your browser with all the necessary dependencies already installed.

[![Open in Gitpod](https://gitpod.io/button/open-in-gitpod.svg)](https://gitpod.io/#https://github.com/middlewarehq/middleware)

After initialization, you can access the server at port 3333 of the gitpod instance.

## 🐳 Using Docker

If you don't have docker installed, please install docker [over here](https://docs.docker.com/get-docker/).
Make sure docker is running.

1. **Clone the Repository**:

   ```bash
   git clone https://github.com/middlewarehq/middleware
   ```

2. **Navigate to the Project Directory**:

   ```bash
   cd middleware
   ```

3. **Run `dev.sh` script in the project root 🪄**\
    `./dev.sh` creates a `.env` file with required development environments and runs a CLI with does all the heavy lifting from tracking the container with `docker compose watch` to providing you with logs from different services.\
    The usage is as follows:
   ```bash
   ./dev.sh
   ```
   You may update the `env.example` and set `ENVIRONMENT=prod` to run it in production setup.\
   Further if any changes are required to be made to ports, you may update the `docker-compose.yml` file, accordingly.
4. **Access the Application**:
   Once the project is running, access the application through your web browser at http://localhost:3333.
   Further, other services can be accessed at:
    - The analytics server is available at http://localhost:9696.
    - The sync server can be accessed at http://localhost:9697.
    - The postgres database can be accessed at host: `localhost`, port: `5434`, username: `postgres`, password: `postgres`, db name: `mhq-oss`.
    - The redis server can be accessed at host: `localhost`, port: `6385`.

5. **View the logs**: Although the CLI tracks all logs, the logs of services running inside the container can be viewed in different terminals using the following commands: 
     
   **Frontend logs**
   ```bash
   docker exec -it middleware-dev tail --lines 500 -f /var/log/web-server/web-server.log
   ```
   **Backend logs**
   ```bash
   docker exec -it middleware-dev tail --lines 500 -f /var/log/apiserver/apiserver.log
   ```
   **Redis logs**
   ```bash
   docker exec -it middleware-dev tail --lines 500 -f /var/log/redis/redis.log
   ```
   **Postgres logs**
   ```bash
   docker exec -it middleware-dev tail --lines 500 -f /var/log/postgres/postgres.log
   ```


## 🛠️ Manual Setup

To set up middleware locally, follow these steps:

1. **Clone the Repository**:

   ```bash
   git clone https://github.com/middlewarehq/middleware.git
   ```

2. **Navigate to the Project Directory**:

   ```bash
   cd middleware
   ```

3. **Run Redis and Postgres Containers**:

    If you don't have docker installed, please install docker [over here](https://docs.docker.com/get-docker/)
  
    Run the following commands to run Postgres and Redis using docker.

     ```bash
     cd database-docker && docker-compose up -d
     ```
  
    If you don't prefer Docker, you can choose to install [Postgres](https://www.postgresql.org/download/) and [Redis](https://redis.io/docs/latest/operate/oss_and_stack/install/install-redis/) manually.

    Once you are done with using or developing Middleware, you can choose to close these running container. (NOTE: Don't do this if you are following this document and trying to run Middleware.)

    ```bash
    cd database-docker/
    docker-compose down -v
    ```

4. **Generate Encryption keys**:
    
    Generate encryption keys for the project by running the following command in the project root directory:

    ```bash
    cd setup_utils && . ./generate_config_ini.sh && cd ..
    ```

5. **Backend Server Setup**

    - Install python version `3.11.6`
    
      - For this you can install python from [over here](https://www.python.org/downloads/) if you don't have it on your machine.
      - Install pyenev
  
        ```bash
        git clone https://github.com/pyenv/pyenv.git ~/.pyenv
        ```
      
      - Add pyenv to your shell's configuration file (.bashrc, .bash_profile, .zshrc, etc.):

        ```bash
        echo 'export PYENV_ROOT="$HOME/.pyenv"' >> ~/.bashrc
        echo 'export PATH="$PYENV_ROOT/bin:$PATH"' >> ~/.bashrc
        ```

      - Reload your shell:
        ```
        source ~/.bashrc
        ```
    - Move backend directory to create a virtual environment  

      ```bash
      cd backend
      python -m venv venv
      ```

    - Activate virtual environment

      ```bash
      . venv/bin/activate
        ```
  
    - Install Dependencies

      ```bash
      pip install -r requirements.txt -r dev-requirements.txt
      ```

    - Create a `.env.local` file in the `/backend` directory and add the following environment variables, replacing the values with your own if needed:

      ```text
      DB_HOST=localhost
      DB_NAME=mhq-oss
      DB_PASS=postgres
      DB_PORT=5434
      DB_USER=postgres
      REDIS_HOST=localhost
      REDIS_PORT=6385
      ANALYTICS_SERVER_PORT=9696
      SYNC_SERVER_PORT=9697
      ```

    - Start the backend servers
    
      - Change Directory to analytics_server
        ```bash
        cd analytics_server
        ```
     
      - For backend analytics server:
        ```bash
        flask --app app --debug run --port 9696
        ```
     
      - For backend sync server:
        ```bash
        flask --app sync_app --debug run --port 9697
        ```
        NOTE: Open this sync sever in a new terminal window after activating the virtual environment only after starting analytics server. 

6. **Web Server Setup**

   - Install NodeJs 16.17 (LTS) either [manually](https://nodejs.org/en/download) or using a tool like [nvm](https://github.com/nvm-sh/nvm) or [volta](https://volta.sh/).

   - Install `yarn` package manager
     ```bash
     npm install --global yarn
     ```
   - Change Directory to web-server and install packages
     ```bash
     cd web-server
     yarn
     ```
   
   - Start the web-server
     ```bash
     yarn dev
     ```

7. **Access the Application**:
   Once the project is running, access the application through your web browser at http://localhost:3333. \
   Additionally:
   - The analytics server is available at http://localhost:9696.
   - The sync server can be accessed at http://localhost:9697.


# 🚀 Usage

![Product Demo](media_files/product_demo_1.gif)

- Setup the project by following the [steps mentioned above](#-quick-start).
- Generate and Add your PAT token from code provider.
- Create a team and select repositories for the team.
- See Dora Metrics for your team.
- Update settings related to incident filters, excluded pull requests, prod branches etc to get more accurate data.

# 🛣️ Roadmap

Coming Soon!

# ❤️ Contributing guidelines

![contributor Metrics](https://open-source-assets.middlewarehq.com/svgs/middlewarehq-middleware-contributor-metrics-dark-widget-premium.svg)

To get started contributing to middleware check out our [CONTRIBUTING.md](https://github.com/middlewarehq/middleware/blob/main/CONTRIBUTING.md).

We appreciate your contributions and look forward to working together to make Middleware even better!

# ⛓️ Security guidelines

To get started contributing to middleware check out our [SECURITY.md](https://github.com/middlewarehq/middleware/blob/main/SECURITY.md).

We look forward to your part in keeping Middleware secure!


# License
 
This project is licensed under the [Apache 2.0](https://github.com/middlewarehq/middleware/blob/main/LICENSE) License - see the LICENSE.md file for details.



![Banner](media_files/banner.png)<|MERGE_RESOLUTION|>--- conflicted
+++ resolved
@@ -38,14 +38,9 @@
     - [Using Docker](#-using-docker)
     - [Manual Setup](#%EF%B8%8F-manual-setup)
   - [Usage](#-usage)
-<<<<<<< HEAD
   - [Roadmap](#%EF%B8%8F-roadmap)
-  - [Contributing guidelines](#-contributing-guidelines)
-  - [Security guidelines and disclosure](#-security-guidelines-and-disclosure)
-=======
   - [Contributing guidelines](#%EF%B8%8F-contributing-guidelines)
   - [Security guidelines](#%EF%B8%8F-security-guidelines)
->>>>>>> bff5d276
   - [License](#license)
 
 # 🚀 Features
