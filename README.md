<br /><br />
<p align="center">
<a href="https://www.middlewarehq.com/">
  <img src="media_files/logo.png" alt="Middleware Logo" width=300px>
</a>
</p>

<p align="center"><b>Open-source engineering management that unlocks developer potential.</b></p>

<p align="center">
<a href="https://github.com/middlewarehq/middleware/actions/workflows/build.yml">
    <img alt="continuous integration" src="https://img.shields.io/github/actions/workflow/status/middlewarehq/middleware/build.yml?branch=main&label=build&style=for-the-badge">
</a>
<a href="https://github.com/middlewarehq/middleware/graphs/commit-activity">
    <img alt="Commit activity per month" src="https://img.shields.io/github/commit-activity/m/middlewarehq/middleware?style=for-the-badge" />
</a>
<a href="https://github.com/middlewarehq/middleware/graphs/contributors">
    <img alt="contributors" src="https://img.shields.io/github/contributors-anon/middlewarehq/middleware?color=yellow&style=for-the-badge" />
  </a>
<br/>
<a href="https://opensource.org/licenses/Apache-2.0">
    <img src="https://img.shields.io/badge/apache%202.0-purple.svg?style=for-the-badge&label=license" alt="license" />
</a>
<img src="https://img.shields.io/github/stars/middlewarehq/middleware?style=for-the-badge" alt="Stars" />

</p>

![Banner](media_files/banner.png)


## Introduction
**Middleware** is an open-source tool designed to help engineering leaders measure and analyze the effectiveness of their teams using the DORA (DevOps Research and Assessment) metrics. The DORA metrics are a set of four key values that provide insights into software delivery performance and operational efficiency. They are:

- **Deployment Frequency**: The frequency of code deployments to production or an operational environment.
- **Lead Time for Changes**: The time it takes for a commit to make it into production.
- **Mean Time to Restore**: The time it takes to restore service after an incident or failure.
- **Change Failure Rate**: The percentage of deployments that result in failures or require remediation.

**Table of Contents**

- [Middleware - Open Source](#introduction)
  - [Features](#features)
  - [Quick Start](#quick-start)
  - [Project Setup Guidelines](#project-setup-guidelines)
    - [Using Docker](#using-docker)
    - [Manual Setup](#manual-setup)
  - [Contributing guidelines](#contributing-guidelines)
  - [Security guidelines and disclosure](#security-guidelines-and-disclosure)
  - [Installation](#installation)
  - [Usage](#usage)
  - [Examples](#examples)
  - [Contributing](#contributing)
  - [License](#license)

## 🚀 Features

- Integration with various CI/CD tools
- Automated collection and analysis of DORA metrics
- Visualization of key performance indicators
- Customizable reports and dashboards
- Integration with popular project management platforms

## ✨ Quick Start

Open the terminal and run the following command

```bash
docker run \
    --name middleware \
    -p 3000:3333 \
    -d \
    middlewareeng/middleware:latest
    
```

Wait for sometime for the services to be up.

The app shall be available on your host at http://localhost:3333.

In case you want to stop the container, run the following command:

```bash
docker stop middleware
```


## 👩‍💻 Run Locally

### 🐳 Using Docker

1. **Clone the Repository**:

   ```bash
   git clone https://github.com/middlewarehq/middleware
   ```

2. **Navigate to the Project Directory**:

   ```bash
   cd middleware
   ```

3. **Run `dev.sh` script in the project root 🪄**\
    `./dev.sh` can be run with either no arguments or all arguments need to provided for creating the ssh tunnel.\
    The usage is as follows:
   ```bash
   # runs without the ssh tunnel
   ./dev.sh
   ```
   You may update the env.example and set `ENVIRONMENT=prod` to run it in production setup.\
   Further if any changes are required to be made to ports, you may update the `docker-compose.yml` file, accordingly.
4. **Access the Application**:
   Once the project is running, access the application through your web browser at http://localhost:3333.
   Further, other services can be accessed at:
    - The analytics server is available at http://localhost:9696.
    - The sync server can be accessed at http://localhost:9697.
    - The postgres database can be accessed at host:localhost, port:5434, username: postgres, password: postgres, db name: mhq-oss.
    - The redis server can be accessed at host:localhost, port:6385.


### 💻 Manual Setup

To set up middleware locally, follow these steps:

1. **Clone the Repository**:

   ```bash
   git clone https://github.com/middlewarehq/middleware.git
   ```

2. **Navigate to the Project Directory**:

   ```bash
   cd middleware
   ```

3. **Install Dependencies**:

   - For backend:
     ```bash
     pip install -r requirements.txt
     ```
   - For frontend:
     ```bash
     yarn install
     ```

4. **Build the Project**:

   - For frontend:
     ```bash
     yarn build
     ```

5. **Run the Project**:

   - For backend analytics server:
     ```bash
     python app.py
     ```
   - For backend sync server:
     ```bash
     python sync_app.py
     ```
   - For frontend:
     ```bash
     yarn http
     ```

6. **Access the Application**:
   Once the project is running, access the application through your web browser at http://localhost:8000. \
   Additionally:
   - The analytics server is available at http://localhost:5000.
   - The sync server can be accessed at http://localhost:6000.


## 📈 Usage

![Product Demo](media_files/product_demo_1.gif)

- Setup the project by following the [steps mentioned above](#quick-start).
- Generate and Add your PAT token from code provider.
- Create a team and select repositories for the team.
- See Dora Metrics for your team.
- Update settings related to incident filters, excluded pull requests, prod branches etc to get more accurate data.


## ❤️ Contributing

![contributor Metrics](https://open-source-assets.middlewarehq.com/svgs/middlewarehq-middleware-contributor-metrics-dark-widget-premium.svg)

To get started contributing to middleware check out our [CONTRIBUTING.md](https://github.com/middlewarehq/middleware/blob/main/CONTRIBUTING.md).

We appreciate your contributions and look forward to working together to make Middleware even better!

## Security guidelines and disclosure

To get started contributing to middleware check out our [SECURITY.md](https://github.com/middlewarehq/middleware/blob/main/SECURITY.md).

We look forward to your part in keeping Middleware secure!

<<<<<<< HEAD

## Examples 

- Sample reports and dashboards showcasing DORA metrics
- Real-world use cases and success stories
- Screenshots of the analyzer in action

## ⛓️ Security guidelines and disclosure

To get started contributing to middleware check out our [SECURITY.md](https://github.com/middlewarehq/middleware/blob/main/SECURITY.md).

We look forward to your part in keeping Middleware secure!


## License 
=======
## License
>>>>>>> fd4a7b6a
 
 This project is licensed under the [Apache 2.0](https://github.com/middlewarehq/middleware/blob/main/LICENSE) License - see the LICENSE.md file for details.



![Product Screenshot](link_to_screenshot)<|MERGE_RESOLUTION|>--- conflicted
+++ resolved
@@ -199,7 +199,6 @@
 
 We look forward to your part in keeping Middleware secure!
 
-<<<<<<< HEAD
 
 ## Examples 
 
@@ -214,13 +213,11 @@
 We look forward to your part in keeping Middleware secure!
 
 
-## License 
-=======
 ## License
->>>>>>> fd4a7b6a
+
  
  This project is licensed under the [Apache 2.0](https://github.com/middlewarehq/middleware/blob/main/LICENSE) License - see the LICENSE.md file for details.
 
 
 
-![Product Screenshot](link_to_screenshot)+![Banner](media_files/banner.png)