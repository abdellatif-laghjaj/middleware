# Middleware

![Product Demo](media_files/product_demo_1.gif)

![Stargazers](https://img.shields.io/github/stars/middlewarehq/unwrapped?style=social) 
![Forks](https://img.shields.io/github/forks/middlewarehq/unwrapped?style=social) 
![Contributors](https://img.shields.io/github/contributors/middlewarehq/unwrapped?color=dark-green) 
![Issues](https://img.shields.io/github/issues/middlewarehq/unwrapped) 
![License](https://img.shields.io/github/license/middlewarehq/unwrapped) 

**Middleware** is an open-source tool designed to help engineering leaders measure and analyze the effectiveness of their teams using the DORA (DevOps Research and Assessment) metrics. The DORA metrics are a set of four key values that provide insights into software delivery performance and operational efficiency. They are:

- **Deployment Frequency**: The frequency of code deployments to production or an operational environment.
- **Lead Time for Changes**: The time it takes for a commit to make it into production.
- **Mean Time to Restore**: The time it takes to restore service after an incident or failure.
- **Change Failure Rate**: The percentage of deployments that result in failures or require remediation.

**Table of Contents**

- [Middleware - Open Source](#middleware)
  - [Features](#features)
  - [Quick Start](#quick-start)
  - [Project Setup Guidelines](#project-setup-guidelines)
    - [Using Docker](#using-docker)
    - [Manual Setup](#manual-setup)
  - [Contributing guidelines](#contributing-guidelines)
  - [Security guidelines and disclosure](#security-guidelines-and-disclosure)
  - [Installation](#installation)
  - [Usage](#usage)
  - [Examples](#examples)
  - [Contributing](#contributing)
  - [License](#license)

## Features

- Integration with various CI/CD tools
- Automated collection and analysis of DORA metrics
- Visualization of key performance indicators
- Customizable reports and dashboards
- Integration with popular project management platforms

## Quick Start

Open the terminal and run the following command

```bash
docker run \
    --name middleware \
    -p 3000:3333 \
    public.ecr.aws/y4x5l0o7/middleware:latest
```

Wait for sometime for the services to be up.

The App shall be available on your host at http://localhost:3333.

## Run Locally

### Using Docker 🐳

1. **Clone the Repository**:

   ```bash
   git clone https://github.com/middlewarehq/middleware
   ```

2. **Navigate to the Project Directory**:

   ```bash
   cd middleware
   ```

3. **Set Environment variables ⚙️**\
   Make `.env` file in the project root directory and put environment variables for frontend and backend in it.\
   You can also specify which individual services to enable if you don't want to start all the services.

   ```
   # .env file

   DB_HOST=localhost
   DB_NAME=dora
   DB_PASS=postgres
   DB_PORT=5432
   DB_USER=postgres
   REDIS_HOST=localhost
   REDIS_PORT=6379
   ENVIRONMENT=dev

   # Enable/Disable individual services
   POSTGRES_DB_ENABLED=true
   DB_INIT_ENABLED=true
   REDIS_ENABLED=true
   BACKEND_ENABLED=true
   FRONTEND_ENABLED=true
   CRON_ENABLED=true

   NEXT_PUBLIC_APP_ENVIRONMENT="development"
   INTERNAL_API_BASE_URL=http://localhost:9696

   # For using db on host machine uncomment the following. Useful when using ssh tunnelling.
   #DB_HOST=host.docker.internal
   #DB_PORT=5433
   ```

   Set `ENVIRONMENT=prod` to run it in production setup.\
   Setting `DB_HOST` as `host.docker.internal` will help when you want to connect to a db instance which
   is running on your host machine. Also update `DB_PORT` accordingly.

4. **Run `dev.sh` script in the project root 🪄**\
    `./dev.sh` can be run with either no arguments or all arguments need to provided for creating the ssh tunnel.\
    The usage is as follows:
   ```bash
   Usage: ./dev.sh [-i identity_file] [-l local_port] [-r remote_host] [-p remote_port] [-u ssh_user] [-h ssh_host]
   ```
   ```bash
   # runs without the ssh tunnel
   ./dev.sh
   ```
   ```bash
   # runs with the ssh tunnel
   ./dev.sh  -i /path/to/private_key -l 5433 -r mhq_db.rds.amazonaws.com -p 5432 -u ec2-user -h 255.96.240.666
   ```

### Manual Setup

To set up middleware locally, follow these steps:

1. **Clone the Repository**:

   ```bash
   git clone https://github.com/middlewarehq/middleware.git
   ```

2. **Navigate to the Project Directory**:

   ```bash
   cd middleware
   ```

3. **Install Dependencies**:

   - For backend:
     ```bash
     pip install -r requirements.txt
     ```
   - For frontend:
     ```bash
     yarn install
     ```

4. **Build the Project**:

   - For frontend:
     ```bash
     yarn build
     ```

5. **Run the Project**:

   - For backend analytics server:
     ```bash
     python app.py
     ```
   - For backend sync server:
     ```bash
     python sync_app.py
     ```
   - For frontend:
     ```bash
     yarn http
     ```

6. **Access the Application**:
   Once the project is running, access the application through your web browser at http://localhost:8000. Additionally:
   - The analytics server is available at http://localhost:5000.
   - The sync server can be accessed at http://localhost:6000.

## Contributing

To get started contributing to middleware check out our [CONTRIBUTING.md](https://github.com/middlewarehq/middleware/blob/main/CONTRIBUTING.md).

We appreciate your contributions and look forward to working together to make Middleware even better!

## Security guidelines and disclosure

To get started contributing to middleware check out our [SECURITY.md](https://github.com/middlewarehq/middleware/blob/main/SECURITY.md).

We look forward to your part in keeping Middleware secure!

## Usage

- Instructions for using the DORA metrics analyzer
- How to configure data sources and metrics collection
- Generating and interpreting reports
- Tips for optimizing DevOps performance based on insights

## Examples

- Sample reports and dashboards showcasing DORA metrics
- Real-world use cases and success stories
- Screenshots of the analyzer in action

## License
<<<<<<< HEAD
 
 This project is licensed under the [Apache 2.0](LICENSE) License - see the LICENSE.md file for details.
=======

- Information about the project's license (e.g., MIT, Apache 2.0)
- Link to the full license text
- Any additional terms or conditions related to licensing

## License

- Information about the project's license (e.g., MIT, Apache 2.0)
- Link to the full license text
- Any additional terms or conditions related to licensing
>>>>>>> 6ab4aad2

![Product Screenshot](link_to_screenshot)<|MERGE_RESOLUTION|>--- conflicted
+++ resolved
@@ -201,20 +201,8 @@
 - Screenshots of the analyzer in action
 
 ## License
-<<<<<<< HEAD
  
- This project is licensed under the [Apache 2.0](LICENSE) License - see the LICENSE.md file for details.
-=======
-
-- Information about the project's license (e.g., MIT, Apache 2.0)
-- Link to the full license text
-- Any additional terms or conditions related to licensing
-
-## License
-
-- Information about the project's license (e.g., MIT, Apache 2.0)
-- Link to the full license text
-- Any additional terms or conditions related to licensing
->>>>>>> 6ab4aad2
+ This project is licensed under the [Apache 2.0](https://github.com/middlewarehq/middleware/blob/main/LICENSE) License - see the LICENSE.md file for details.
+
 
 ![Product Screenshot](link_to_screenshot)