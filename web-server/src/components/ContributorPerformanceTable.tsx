import {
  Table,
  TableBody,
  TableCell,
  TableContainer,
  TableHead,
  TableRow,
  TableSortLabel,
  Paper,
  Chip,
  Avatar,
  Tooltip,
  Typography,
  useTheme,
  CircularProgress,
  Box
} from '@mui/material';
import {
  Person,
  Code,
  Timeline,
  AccessTime,
  Build,
  BugReport,
  CloudUpload,
  CheckCircle,
  Error as ErrorIcon,
  ArrowUpward,
  ArrowDownward,
  GitHub
} from '@mui/icons-material';
import { FC, useState, useCallback, useMemo } from 'react';
import { format } from 'date-fns';
import { alpha } from '@mui/material/styles';

import { FlexBox } from '@/components/FlexBox';
import { Line } from '@/components/Text';
import { ContributorData } from '@/hooks/useContributorData';
import { SimpleAvatar } from '@/components/SimpleAvatar';
import { getGHAvatar } from '@/utils/user';
import { useOverlayPage } from '@/components/OverlayPageContext';

type SortDirection = 'asc' | 'desc';
type SortField = keyof ContributorData | '';

interface ContributorPerformanceTableProps {
  contributors: ContributorData[];
  isLoading?: boolean;
  lastUpdated?: Date | null;
  hasGithub?: boolean;
}

const ActivityChip: FC<{ contributions: number }> = ({ contributions }) => {
  let label = 'Low';
  let color: 'success' | 'info' | 'warning' | 'error' | 'default' = 'default';

  if (contributions >= 50) {
    label = 'Very High';
    color = 'error';
  } else if (contributions >= 30) {
    label = 'High';
    color = 'warning';
  } else if (contributions >= 10) {
    label = 'Medium';
    color = 'info';
  } else if (contributions >= 5) {
    label = 'Low';
    color = 'success';
  }

  return (
    <Tooltip title={`${contributions} commits - Activity level: ${label}`}>
      <Chip size="small" label={label} color={color} />
    </Tooltip>
  );
};

const NoContributorsMessage: FC = () => (
  <FlexBox col alignCenter justifyCenter p={4}>
    <GitHub sx={{ fontSize: 60, opacity: 0.3, mb: 2 }} />
    <Typography variant="h6">No contributor data available</Typography>
    <Typography variant="body2" color="textSecondary">
      This could be because there are no PRs in the selected time range,
      or all contributors were identified as bots.
    </Typography>
  </FlexBox>
);

export const ContributorPerformanceTable: FC<ContributorPerformanceTableProps> = ({
  contributors,
  isLoading = false,
  lastUpdated = null,
  hasGithub = false
}) => {
  const theme = useTheme();
  const [sortField, setSortField] = useState<SortField>('contributions');
  const [sortDirection, setSortDirection] = useState<SortDirection>('desc');
  const { addPage } = useOverlayPage();

  const handleSort = useCallback((field: SortField) => {
    setSortField(prevField => {
      if (prevField === field) {
        setSortDirection(prevDirection => prevDirection === 'asc' ? 'desc' : 'asc');
        return field;
      }
      setSortDirection('desc');
      return field;
    });
  }, []);

  const handleContributorClick = useCallback((contributor: ContributorData) => {
    addPage({
      page: {
        ui: 'contributor_details',
        props: { contributor },
        title: `${contributor.name}'s Contributions`
      }
    });
  }, [addPage]);

  const sortedContributors = useMemo(() => {
    if (!contributors.length) return [];
    return [...contributors].sort((a, b) => {
      const fieldA = a[sortField];
      const fieldB = b[sortField];

      if (fieldA === undefined && fieldB === undefined) return 0;
      if (fieldA === undefined) return 1;
      if (fieldB === undefined) return -1;

      // For string fields
      if (typeof fieldA === 'string' && typeof fieldB === 'string') {
        return sortDirection === 'asc'
          ? fieldA.localeCompare(fieldB)
          : fieldB.localeCompare(fieldA);
      }

      // For numeric fields
      return sortDirection === 'asc'
        ? Number(fieldA) - Number(fieldB)
        : Number(fieldB) - Number(fieldA);
    });
  }, [contributors, sortField, sortDirection]);

  const handleContributorClick = useCallback((contributor) => {
    addPage({
      page: {
        title: `${contributor.name}'s Contribution Details`,
        ui: 'contributor_details',
        props: {
          contributor,
          hasGithub
        }
      }
    });
  }, [addPage, hasGithub]);

  if (isLoading) {
    return (
      <FlexBox col alignCenter justifyCenter p={4}>
        <CircularProgress size={40} />
        <Typography variant="body2" sx={{ mt: 2 }}>
          Loading contributor data...
        </Typography>
      </FlexBox>
    );
  }

  if (!contributors.length) {
    return <NoContributorsMessage />;
  }

  return (
    <FlexBox col gap={1}>
      {lastUpdated && (
        <Typography variant="caption" color="textSecondary" sx={{ mb: 1 }}>
          Last updated: {format(lastUpdated, 'PPpp')}
        </Typography>
      )}
      
      <TableContainer 
        component={Paper} 
        sx={{ 
          boxShadow: theme.shadows[1],
          borderRadius: 1,
          overflow: 'hidden',
          border: `1px solid ${theme.colors.secondary.lighter}`
        }}
      >
        <Table size="medium">
          <TableHead sx={{ backgroundColor: alpha(theme.colors.primary.main, 0.08) }}>
            <TableRow>
              <TableCell>
                <TableSortLabel
                  active={sortField === 'name'}
                  direction={sortField === 'name' ? sortDirection : 'asc'}
                  onClick={() => handleSort('name')}
                >
                  <Tooltip title="Sort by contributor name">
                    <FlexBox alignCenter gap={1}>
                      <Person fontSize="small" />
                      Contributor
                    </FlexBox>
                  </Tooltip>
                </TableSortLabel>
              </TableCell>
              <TableCell align="right">
                <TableSortLabel
                  active={sortField === 'contributions'}
                  direction={sortField === 'contributions' ? sortDirection : 'asc'}
                  onClick={() => handleSort('contributions')}
                >
                  <Tooltip title="Sort by number of commits">
                    <FlexBox alignCenter gap={1} justifyEnd>
                      <Timeline fontSize="small" />
                      Commits
                    </FlexBox>
                  </Tooltip>
                </TableSortLabel>
              </TableCell>
              <TableCell align="right">
                <TableSortLabel
                  active={sortField === 'prs'}
                  direction={sortField === 'prs' ? sortDirection : 'asc'}
                  onClick={() => handleSort('prs')}
                >
                  <Tooltip title="Sort by number of pull requests">
                    <FlexBox alignCenter gap={1} justifyEnd>
                      <Code fontSize="small" />
                      PRs
                    </FlexBox>
                  </Tooltip>
                </TableSortLabel>
              </TableCell>
              <TableCell align="right">
                <TableSortLabel
                  active={sortField === 'additions'}
                  direction={sortField === 'additions' ? sortDirection : 'asc'}
                  onClick={() => handleSort('additions')}
                >
                  <Tooltip title="Sort by lines of code added">
                    <FlexBox alignCenter gap={1} justifyEnd>
                      <ArrowUpward fontSize="small" color="success" />
                      Additions
                    </FlexBox>
                  </Tooltip>
                </TableSortLabel>
              </TableCell>
              <TableCell align="right">
                <TableSortLabel
                  active={sortField === 'deletions'}
                  direction={sortField === 'deletions' ? sortDirection : 'asc'}
                  onClick={() => handleSort('deletions')}
                >
                  <Tooltip title="Sort by lines of code removed">
                    <FlexBox alignCenter gap={1} justifyEnd>
                      <ArrowDownward fontSize="small" color="error" />
                      Deletions
                    </FlexBox>
                  </Tooltip>
                </TableSortLabel>
              </TableCell>
              <TableCell align="right">
                <TableSortLabel
                  active={sortField === 'deploymentCount'}
                  direction={sortField === 'deploymentCount' ? sortDirection : 'asc'}
                  onClick={() => handleSort('deploymentCount')}
                >
                  <Tooltip title="Sort by number of deployments">
                    <FlexBox alignCenter gap={1} justifyEnd>
                      <CloudUpload fontSize="small" />
                      Deployments
                    </FlexBox>
                  </Tooltip>
                </TableSortLabel>
              </TableCell>
              <TableCell align="right">
                <TableSortLabel
                  active={sortField === 'successfulDeployments'}
                  direction={sortField === 'successfulDeployments' ? sortDirection : 'asc'}
                  onClick={() => handleSort('successfulDeployments')}
                >
                  <Tooltip title="Sort by deployment success rate">
                    <FlexBox alignCenter gap={1} justifyEnd>
                      <CheckCircle fontSize="small" color="success" />
                      Success Rate
                    </FlexBox>
                  </Tooltip>
                </TableSortLabel>
              </TableCell>
              <TableCell align="right">
                <TableSortLabel
                  active={sortField === 'incidentCount'}
                  direction={sortField === 'incidentCount' ? sortDirection : 'asc'}
                  onClick={() => handleSort('incidentCount')}
                >
                  <Tooltip title="Sort by number of incidents">
                    <FlexBox alignCenter gap={1} justifyEnd>
                      <BugReport fontSize="small" />
                      Incidents
                    </FlexBox>
                  </Tooltip>
                </TableSortLabel>
              </TableCell>
              <TableCell align="right">
                <TableSortLabel
                  active={sortField === 'leadTime'}
                  direction={sortField === 'leadTime' ? sortDirection : 'asc'}
                  onClick={() => handleSort('leadTime')}
                >
                  <Tooltip title="Sort by average lead time (time from first commit to deployment)">
                    <FlexBox alignCenter gap={1} justifyEnd>
                      <AccessTime fontSize="small" />
                      Avg. Lead Time
                    </FlexBox>
                  </Tooltip>
                </TableSortLabel>
              </TableCell>
              <TableCell align="right">
                <TableSortLabel
                  active={sortField === 'mergeTime'}
                  direction={sortField === 'mergeTime' ? sortDirection : 'asc'}
                  onClick={() => handleSort('mergeTime')}
                >
                  <Tooltip title="Sort by average merge time (time from PR opened to merged)">
                    <FlexBox alignCenter gap={1} justifyEnd>
                      <AccessTime fontSize="small" />
                      Avg. Merge Time
                    </FlexBox>
                  </Tooltip>
                </TableSortLabel>
              </TableCell>
              <TableCell align="right">
                <TableSortLabel
                  active={sortField === 'reworkTime'}
                  direction={sortField === 'reworkTime' ? sortDirection : 'asc'}
                  onClick={() => handleSort('reworkTime')}
                >
                  <Tooltip title="Sort by average rework time (time spent making changes after code review)">
                    <FlexBox alignCenter gap={1} justifyEnd>
                      <Build fontSize="small" />
                      Avg. Rework Time
                    </FlexBox>
                  </Tooltip>
                </TableSortLabel>
              </TableCell>
              <TableCell align="right">
                <Tooltip title="Overall activity level based on commit frequency">
                  <Typography>Activity Level</Typography>
                </Tooltip>
              </TableCell>
            </TableRow>
          </TableHead>
          <TableBody>
            {sortedContributors.map((contributor) => (
              <TableRow 
                key={contributor.username} 
<<<<<<< HEAD
                hover
                onClick={() => handleContributorClick(contributor)}
                sx={{ 
                  cursor: 'pointer',
                  transition: 'background-color 0.2s',
                  '&:hover': {
                    backgroundColor: alpha(theme.colors.primary.lighter, 0.1),
                  }
                }}
=======
                hover 
                onClick={() => handleContributorClick(contributor)}
                sx={{ cursor: 'pointer' }}
>>>>>>> 66ae6e59
              >
                <TableCell component="th" scope="row">
                  <FlexBox alignCenter gap={1}>
                    <Tooltip 
                      title={
                        <Box>
                          <Typography variant="body2">@{contributor.username}</Typography>
                          {contributor.name !== contributor.username && (
                            <Typography variant="caption">{contributor.name}</Typography>
                          )}
                          <Typography variant="caption" display="block" sx={{ mt: 1 }}>
                            Click to view detailed metrics
                          </Typography>
                        </Box>
                      }
                    >
                      <Box component="span">
                        {hasGithub ? (
                          <Avatar 
                            src={contributor.avatarUrl || getGHAvatar(contributor.username)}
                            alt={contributor.name} 
                            sx={{ width: 32, height: 32 }}
                          />
                        ) : (
                          <SimpleAvatar
                            name={contributor.name || contributor.username}
                            size={theme.spacing(4)}
                            url={contributor.avatarUrl || getGHAvatar(contributor.username)}
                          />
                        )}
                      </Box>
                    </Tooltip>
                    <Line bold>{contributor.name}</Line>
                  </FlexBox>
                </TableCell>
                <TableCell align="right">
                  <Tooltip title={`${contributor.contributions} total commits`}>
                    <Line big bold white>
                      {contributor.contributions}
                    </Line>
                  </Tooltip>
                </TableCell>
                <TableCell align="right">
                  <Tooltip title={`${contributor.prs} pull requests`}>
                    <Line big bold white>
                      {contributor.prs}
                    </Line>
                  </Tooltip>
                </TableCell>
                <TableCell align="right">
                  <Tooltip title={`${contributor.additions} lines added`}>
                    <Line big bold color="success.main">
                      +{contributor.additions}
                    </Line>
                  </Tooltip>
                </TableCell>
                <TableCell align="right">
                  <Tooltip title={`${contributor.deletions} lines removed`}>
                    <Line big bold color="error.main">
                      -{contributor.deletions}
                    </Line>
                  </Tooltip>
                </TableCell>
                <TableCell align="right">
                  <Tooltip title={`${contributor.deploymentCount} total deployments`}>
                    <Line big bold white>
                      {contributor.deploymentCount}
                    </Line>
                  </Tooltip>
                </TableCell>
                <TableCell align="right">
                  {contributor.deploymentCount ? (
                    <Tooltip 
                      title={`${contributor.successfulDeployments} successful, ${contributor.failedDeployments} failed deployments`}
                    >
                      <FlexBox justifyEnd>
                        <Chip 
                          size="small" 
                          label={`${Math.round((contributor.successfulDeployments / contributor.deploymentCount) * 100)}%`}
                          color={contributor.successfulDeployments / contributor.deploymentCount > 0.8 ? "success" : "warning"}
                        />
                      </FlexBox>
                    </Tooltip>
                  ) : (
                    <Line>N/A</Line>
                  )}
                </TableCell>
                <TableCell align="right">
                  {contributor.incidentCount > 0 ? (
                    <Tooltip title={`${contributor.incidentCount} incidents associated with this contributor's code`}>
                      <FlexBox justifyEnd>
                        <Chip 
                          size="small" 
                          label={contributor.incidentCount}
                          color={contributor.incidentCount > 5 ? "error" : "warning"}
                          icon={<BugReport />}
                        />
                      </FlexBox>
                    </Tooltip>
                  ) : (
                    <Tooltip title="No incidents associated with this contributor's code">
                      <Line>0</Line>
                    </Tooltip>
                  )}
                </TableCell>
                <TableCell align="right">
                  <Tooltip title={`Average lead time: ${contributor.leadTimeFormatted || 'N/A'}`}>
                    <Line>{contributor.leadTimeFormatted || 'N/A'}</Line>
                  </Tooltip>
                </TableCell>
                <TableCell align="right">
                  <Tooltip title={`Average merge time: ${contributor.mergeTimeFormatted || 'N/A'}`}>
                    <Line>{contributor.mergeTimeFormatted || 'N/A'}</Line>
                  </Tooltip>
                </TableCell>
                <TableCell align="right">
                  <Tooltip title={`Average rework time: ${contributor.reworkTimeFormatted || 'N/A'}`}>
                    <Line>{contributor.reworkTimeFormatted || 'N/A'}</Line>
                  </Tooltip>
                </TableCell>
                <TableCell align="right">
                  <ActivityChip contributions={contributor.contributions} />
                </TableCell>
              </TableRow>
            ))}
          </TableBody>
        </Table>
      </TableContainer>
    </FlexBox>
  );
};<|MERGE_RESOLUTION|>--- conflicted
+++ resolved
@@ -355,7 +355,6 @@
             {sortedContributors.map((contributor) => (
               <TableRow 
                 key={contributor.username} 
-<<<<<<< HEAD
                 hover
                 onClick={() => handleContributorClick(contributor)}
                 sx={{ 
@@ -365,11 +364,6 @@
                     backgroundColor: alpha(theme.colors.primary.lighter, 0.1),
                   }
                 }}
-=======
-                hover 
-                onClick={() => handleContributorClick(contributor)}
-                sx={{ cursor: 'pointer' }}
->>>>>>> 66ae6e59
               >
                 <TableCell component="th" scope="row">
                   <FlexBox alignCenter gap={1}>
